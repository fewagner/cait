--- conflicted
+++ resolved
@@ -59,19 +59,13 @@
     def __len__(self):
         return len(self._data[self.keys[0]])
     
-<<<<<<< HEAD
-=======
     def __enter__(self):
         for bin_file in self._data.values(): bin_file.__enter__()
         return self
     
     def __exit__(self, typ, val, tb):
         for bin_file in self._data.values(): bin_file.__exit__(typ, val, tb)
-    
-    def get_channel(self, key: str):
-        return self._data[key]
-    
->>>>>>> 3f19554d
+
     def get_voltage_trace(self, key: str, where: slice):
        return ai.data.convert_to_V(self._data[key][where], bits=16, min=-10, max=10)
     
