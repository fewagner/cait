--- conflicted
+++ resolved
@@ -286,18 +286,12 @@
     @property
     def sample_frequency(self):
         """
-<<<<<<< HEAD
-        Returns the sample frequency of the stream in Hz.
-        """
-        return int(1e6/self.dt_us)
-=======
         Returns the sampling frequency (in Hz) of the events in the iterator.
         
         :return: Sampling frequency (Hz)
         :rtype: int
         """
         return int(1e6//self.dt_us)
->>>>>>> e2214054
 
     @property
     @abstractmethod
